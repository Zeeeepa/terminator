use std::collections::BTreeMap;

/// Represents ways to locate a UI element
#[derive(Debug, Clone, PartialEq, Eq, Hash)]
pub enum Selector {
    /// Select by role and optional name
    Role { role: String, name: Option<String> }, // TODO: name unused 
    /// Select by accessibility ID
    Id(String),
    /// Select by name/label
    Name(String),
    /// Select by text content
    Text(String),
    /// Select using XPath-like query
    Path(String),
    /// Select by multiple attributes (key-value pairs)
    Attributes(BTreeMap<String, String>),
    /// Filter current elements by a predicate
    Filter(usize), // Uses an ID to reference a filter predicate stored separately
    /// Chain multiple selectors
    Chain(Vec<Selector>),
    /// Select by class name
    ClassName(String),
}

impl From<&str> for Selector {
    fn from(s: &str) -> Self {
        // Make common UI roles like "window", "button", etc. default to Role selectors
        // instead of Name selectors
        match s {
            // if role:button 
            _ if s.starts_with("role:") => {
                let parts: Vec<&str> = s[5..].splitn(2, ':').collect();
                Selector::Role {
                    role: parts[0].to_string(),
                    name: parts.get(1).map(|name| name.to_string()), // optional
                }
            },
            "app" | "application" | "window" | "button" | "checkbox" | "menu" | "menuitem" | "menubar" | "textfield"
            | "input" => {
                let parts: Vec<&str> = s.splitn(2, ':').collect();
                Selector::Role {
                    role: parts.get(0).unwrap_or(&"").to_string(),
                    name: parts.get(1).map(|name| name.to_string()), // optional
                }
            },
            // starts with AX
            _ if s.starts_with("AX") => Selector::Role {
                role: s.to_string(),
                name: None,
            },
            _ if s.starts_with("Text:") || s.contains("text:") => Selector::Text(s[5..].to_string()),
            _ if s.contains("Name:") || s.contains("name:") => {
                let parts: Vec<&str> = s.splitn(2, ':').collect();
                Selector::Name(parts[1].to_string())
            }
            _ if s.to_lowercase().starts_with("classname:") => {
                let parts: Vec<&str> = s.splitn(2, ':').collect();
                Selector::ClassName(parts[1].to_string())
            }
            _ if s.contains(':') => {
                let parts: Vec<&str> = s.splitn(2, ':').collect();
                Selector::Role {
                    role: parts[0].to_string(),
<<<<<<< HEAD
                    name: parts.get(1).map(|name| name.to_string()), // optional
=======
                    name: Some(parts[1].to_string()),
>>>>>>> bca752e8
                }
            }
            _ if s.starts_with('#') => Selector::Id(s[1..].to_string()),
            _ if s.starts_with("id:") => Selector::Id(s[3..].to_string()),
            _ if s.starts_with('/') => Selector::Path(s.to_string()),
            _ => Selector::Name(s.to_string()),
        }
    }
}<|MERGE_RESOLUTION|>--- conflicted
+++ resolved
@@ -49,8 +49,7 @@
                 role: s.to_string(),
                 name: None,
             },
-            _ if s.starts_with("Text:") || s.contains("text:") => Selector::Text(s[5..].to_string()),
-            _ if s.contains("Name:") || s.contains("name:") => {
+            _ if s.to_lowercase().starts_with("name:") => {
                 let parts: Vec<&str> = s.splitn(2, ':').collect();
                 Selector::Name(parts[1].to_string())
             }
@@ -62,16 +61,13 @@
                 let parts: Vec<&str> = s.splitn(2, ':').collect();
                 Selector::Role {
                     role: parts[0].to_string(),
-<<<<<<< HEAD
                     name: parts.get(1).map(|name| name.to_string()), // optional
-=======
-                    name: Some(parts[1].to_string()),
->>>>>>> bca752e8
                 }
             }
             _ if s.starts_with('#') => Selector::Id(s[1..].to_string()),
             _ if s.starts_with("id:") => Selector::Id(s[3..].to_string()),
             _ if s.starts_with('/') => Selector::Path(s.to_string()),
+            _ if s.to_lowercase().starts_with("text:") => Selector::Text(s[5..].to_string()),
             _ => Selector::Name(s.to_string()),
         }
     }
