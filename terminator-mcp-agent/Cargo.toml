[package]
name = "terminator-mcp-agent"
version.workspace = true
edition.workspace = true

[lib]
name = "terminator_mcp_agent"
path = "src/lib.rs"

[[bin]]
name = "terminator-mcp-agent"
path = "src/main.rs"

[[bin]]
name = "gist-executor"
path = "src/bin/gist_executor.rs"

[dependencies]
serde = { workspace = true }
tokio = { workspace = true }
anyhow = { workspace = true }
chrono = { workspace = true }
tracing = { workspace = true }
terminator = { workspace = true }
serde_json = { workspace = true }
tracing-subscriber = { workspace = true }
rmcp = { git = "https://github.com/modelcontextprotocol/rust-sdk", rev = "b9d7d61ebd6e8385cbc4aa105d4e25774fc1a59c", features = [
    "server",
    "transport-sse-server",
    "transport-io",
    "transport-streamable-http-server",
] }
futures = "0.3"
image = { version = "0.25.1", features = ["png"] }
base64 = "0.22.1"
clap = { version = "4.5", features = ["derive"] }
axum = "0.8"
terminator-workflow-recorder = { path = "../terminator-workflow-recorder" }
jsonpath_lib = "0.3.0"
regex = { workspace = true }

quick-js = "0.4"
tempfile = "3"

reqwest = { version = "0.12.5", features = ["json"] }



[dev-dependencies]
rmcp = { git = "https://github.com/modelcontextprotocol/rust-sdk", rev = "b9d7d61ebd6e8385cbc4aa105d4e25774fc1a59c", features = [
    "client",
    "transport-child-process",
] }
tokio-test = "0.4"
<<<<<<< HEAD
rand = "0.8"
ollama-rs = "0.3.2"
arboard = "3.6.0"
rdev = "0.5.3"

[[example]]
name = "terminator-ai-summarizer"
path = "examples/terminator-ai-summarizer/src/main.rs"
=======
anyhow = "1.0"
rand = "0.8"
which = "4"
>>>>>>> 0105224d
<|MERGE_RESOLUTION|>--- conflicted
+++ resolved
@@ -52,17 +52,12 @@
     "transport-child-process",
 ] }
 tokio-test = "0.4"
-<<<<<<< HEAD
 rand = "0.8"
 ollama-rs = "0.3.2"
 arboard = "3.6.0"
 rdev = "0.5.3"
+which = "4"
 
 [[example]]
 name = "terminator-ai-summarizer"
-path = "examples/terminator-ai-summarizer/src/main.rs"
-=======
-anyhow = "1.0"
-rand = "0.8"
-which = "4"
->>>>>>> 0105224d
+path = "examples/terminator-ai-summarizer/src/main.rs"