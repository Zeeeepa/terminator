use napi_derive::napi;
use terminator::Locator as TerminatorLocator;
use serde_json;

use crate::map_error;
use crate::Element;

/// Locator for finding UI elements by selector.
#[napi(js_name = "Locator")]
pub struct Locator {
    inner: TerminatorLocator,
}

impl From<TerminatorLocator> for Locator {
    fn from(l: TerminatorLocator) -> Self {
        Locator { inner: l }
    }
}

#[napi]
impl Locator {
    /// (async) Get the first matching element.
    ///
    /// @returns {Promise<Element>} The first matching element.
    #[napi]
    pub async fn first(&self) -> napi::Result<Element> {
        self.inner
            .first(None)
            .await
            .map(Element::from)
            .map_err(map_error)
    }

    /// (async) Get all matching elements.
    ///
    /// @param {number} [timeoutMs] - Timeout in milliseconds.
    /// @param {number} [depth] - Maximum depth to search.
    /// @returns {Promise<Array<Element>>} List of matching elements.
    #[napi]
    pub async fn all(
        &self,
        timeout_ms: Option<f64>,
        depth: Option<u32>,
    ) -> napi::Result<Vec<Element>> {
        use std::time::Duration;
        let timeout = timeout_ms.map(|ms| Duration::from_millis(ms as u64));
        let depth = depth.map(|d| d as usize);
        self.inner
            .all(timeout, depth)
            .await
            .map(|els| els.into_iter().map(Element::from).collect())
            .map_err(map_error)
    }

    /// (async) Wait for the first matching element.
    ///
    /// @param {number} [timeoutMs] - Timeout in milliseconds.
    /// @returns {Promise<Element>} The first matching element.
    #[napi]
    pub async fn wait(&self, timeout_ms: Option<f64>) -> napi::Result<Element> {
        use std::time::Duration;
        let timeout = timeout_ms.map(|ms| Duration::from_millis(ms as u64));
        self.inner
            .wait(timeout)
            .await
            .map(Element::from)
            .map_err(map_error)
    }

    /// Set a default timeout for this locator.
    ///
    /// @param {number} timeoutMs - Timeout in milliseconds.
    /// @returns {Locator} A new locator with the specified timeout.
    #[napi]
    pub fn timeout(&self, timeout_ms: f64) -> Locator {
        let loc = self
            .inner
            .clone()
            .set_default_timeout(std::time::Duration::from_millis(timeout_ms as u64));
        Locator::from(loc)
    }

    /// Set the root element for this locator.
    ///
    /// @param {Element} element - The root element.
    /// @returns {Locator} A new locator with the specified root element.
    #[napi]
    pub fn within(&self, element: &Element) -> Locator {
        let loc = self.inner.clone().within(element.inner.clone());
        Locator::from(loc)
    }

    /// Chain another selector.
    ///
    /// @param {string} selector - The selector string.
    /// @returns {Locator} A new locator with the chained selector.
    #[napi]
    pub fn locator(&self, selector: String) -> napi::Result<Locator> {
        let sel: terminator::selector::Selector = selector.as_str().into();
        let loc = self.inner.clone().locator(sel);
        Ok(Locator::from(loc))
    }
<<<<<<< HEAD

    #[napi]
    pub fn to_string(&self) -> String {
        format!("Locator({})", self.inner.selector_string())
    }
} 
=======
}
>>>>>>> 8f4c399d
<|MERGE_RESOLUTION|>--- conflicted
+++ resolved
@@ -1,6 +1,6 @@
 use napi_derive::napi;
+use serde_json;
 use terminator::Locator as TerminatorLocator;
-use serde_json;
 
 use crate::map_error;
 use crate::Element;
@@ -100,13 +100,9 @@
         let loc = self.inner.clone().locator(sel);
         Ok(Locator::from(loc))
     }
-<<<<<<< HEAD
 
     #[napi]
     pub fn to_string(&self) -> String {
         format!("Locator({})", self.inner.selector_string())
     }
-} 
-=======
-}
->>>>>>> 8f4c399d
+}